package node

import (
	"context"
	"encoding/json"
	"errors"
	"net"
	"os"
	"os/exec"
	"sync"
	"testing"
	"time"

<<<<<<< HEAD
	"github.com/skycoin/skywire/pkg/dmsg"
=======
	"github.com/skycoin/skywire/pkg/util/pathutil"
>>>>>>> 46f50953

	"net/http"
	"net/http/httptest"

	"github.com/skycoin/skycoin/src/util/logging"
	"github.com/stretchr/testify/assert"
	"github.com/stretchr/testify/require"

	"github.com/skycoin/skywire/pkg/cipher"

	"github.com/skycoin/skywire/internal/httpauth"
	"github.com/skycoin/skywire/pkg/app"
	"github.com/skycoin/skywire/pkg/messaging"
	"github.com/skycoin/skywire/pkg/messaging-discovery/client"
	"github.com/skycoin/skywire/pkg/transport"
)

func TestMain(m *testing.M) {
	lvl, _ := logging.LevelFromString("error") // nolint: errcheck
	logging.SetLevel(lvl)
	os.Exit(m.Run())
}

func TestNewNode(t *testing.T) {
	pk, sk := cipher.GenerateKeyPair()
	srv := httptest.NewServer(http.HandlerFunc(func(w http.ResponseWriter, r *http.Request) {
		json.NewEncoder(w).Encode(&httpauth.NextNonceResponse{Edge: pk, NextNonce: 1}) // nolint: errcheck
	}))
	defer srv.Close()

	conf := Config{Version: "1.0", LocalPath: "local", AppsPath: "apps"}
	conf.Node.StaticPubKey = pk
	conf.Node.StaticSecKey = sk
	conf.Messaging.Discovery = "http://skywire.skycoin.net:8001"
	conf.Messaging.ServerCount = 10
	conf.Transport.Discovery = srv.URL
	conf.Apps = []AppConfig{
		{App: "foo", Version: "1.1", Port: 1},
		{App: "bar", AutoStart: true, Port: 2},
	}

	defer os.RemoveAll("local")

	node, err := NewNode(&conf)
	require.NoError(t, err)

	assert.NotNil(t, node.router)
	assert.NotNil(t, node.appsConf)
	assert.NotNil(t, node.appsPath)
	assert.NotNil(t, node.localPath)
	assert.NotNil(t, node.startedApps)
}

func TestNodeStartClose(t *testing.T) {
	r := new(mockRouter)
	executer := &MockExecuter{}
	conf := []AppConfig{
		{App: "skychat", Version: "1.0", AutoStart: true, Port: 1},
		{App: "foo", Version: "1.0", AutoStart: false},
	}
	defer os.RemoveAll("skychat")
	node := &Node{config: &Config{}, router: r, executer: executer, appsConf: conf,
		startedApps: map[string]*appBind{}, logger: logging.MustGetLogger("test")}
	mConf := &messaging.Config{PubKey: cipher.PubKey{}, SecKey: cipher.SecKey{}, Discovery: client.NewMock()}
	node.messenger = dmsg.NewClient(mConf.PubKey, mConf.SecKey, mConf.Discovery)

	var err error

	tmConf := &transport.ManagerConfig{PubKey: cipher.PubKey{}, DiscoveryClient: transport.NewDiscoveryMock()}
	node.tm, err = transport.NewManager(tmConf, node.messenger)
	require.NoError(t, err)

	errCh := make(chan error)
	go func() {
		errCh <- node.Start()
	}()

	time.Sleep(100 * time.Millisecond)
	require.NoError(t, node.Close())
	require.True(t, r.didClose)
	require.NoError(t, <-errCh)

	require.Len(t, executer.cmds, 1)
	assert.Equal(t, "skychat.v1.0", executer.cmds[0].Path)
	assert.Equal(t, "skychat/v1.0", executer.cmds[0].Dir)
}

func TestNodeSpawnApp(t *testing.T) {
	pk, _ := cipher.GenerateKeyPair()
	r := new(mockRouter)
	executer := &MockExecuter{}
	defer os.RemoveAll("skychat")
	apps := []AppConfig{{App: "skychat", Version: "1.0", AutoStart: false, Port: 10, Args: []string{"foo"}}}
	node := &Node{router: r, executer: executer, appsConf: apps, startedApps: map[string]*appBind{}, logger: logging.MustGetLogger("test"),
		config: &Config{}}
	node.config.Node.StaticPubKey = pk
	pathutil.EnsureDir(node.dir())
	defer os.RemoveAll(node.dir())

	require.NoError(t, node.StartApp("skychat"))
	time.Sleep(100 * time.Millisecond)

	require.NotNil(t, node.startedApps["skychat"])

	executer.Lock()
	require.Len(t, executer.cmds, 1)
	assert.Equal(t, "skychat.v1.0", executer.cmds[0].Path)
	assert.Equal(t, "skychat/v1.0", executer.cmds[0].Dir)
	assert.Equal(t, []string{"skychat.v1.0", "foo"}, executer.cmds[0].Args)
	executer.Unlock()

	ports := r.Ports()
	require.Len(t, ports, 1)
	assert.Equal(t, uint16(10), ports[0])

	require.NoError(t, node.StopApp("skychat"))
}

func TestNodeSpawnAppValidations(t *testing.T) {
	conn, _ := net.Pipe()
	r := new(mockRouter)
	executer := &MockExecuter{err: errors.New("foo")}
	defer os.RemoveAll("skychat")
	node := &Node{router: r, executer: executer,
		startedApps: map[string]*appBind{"skychat": {conn, 10}},
		logger:      logging.MustGetLogger("test")}

	cases := []struct {
		conf *AppConfig
		err  string
	}{
		{&AppConfig{App: "skychat", Version: "1.0", Port: 2}, "can't bind to reserved port 2"},
		{&AppConfig{App: "skychat", Version: "1.0", Port: 10}, "app skychat is already started"},
		{&AppConfig{App: "foo", Version: "1.0", Port: 11}, "failed to run app executable: foo"},
	}

	for _, c := range cases {
		t.Run(c.err, func(t *testing.T) {
			errCh := make(chan error)
			go func() {
				errCh <- node.SpawnApp(c.conf, nil)
			}()

			time.Sleep(100 * time.Millisecond)
			require.NoError(t, node.Close())
			err := <-errCh
			require.Error(t, err)
			assert.Equal(t, c.err, err.Error())
		})
	}
}

type MockExecuter struct {
	sync.Mutex
	err    error
	cmds   []*exec.Cmd
	stopCh chan struct{}
}

func (exc *MockExecuter) Start(cmd *exec.Cmd) (int, error) {
	exc.Lock()
	defer exc.Unlock()
	if exc.stopCh != nil {
		return -1, errors.New("already executing")
	}

	exc.stopCh = make(chan struct{})

	if exc.err != nil {
		return -1, exc.err
	}

	if exc.cmds == nil {
		exc.cmds = make([]*exec.Cmd, 0)
	}

	exc.cmds = append(exc.cmds, cmd)

	return 10, nil
}

func (exc *MockExecuter) Stop(pid int) error {
	exc.Lock()
	if exc.stopCh != nil {
		select {
		case <-exc.stopCh:
		default:
			close(exc.stopCh)
		}
	}
	exc.Unlock()
	return nil
}

func (exc *MockExecuter) Wait(cmd *exec.Cmd) error {
	<-exc.stopCh
	return nil
}

type mockRouter struct {
	sync.Mutex

	ports []uint16

	didStart bool
	didClose bool

	errChan chan error
}

func (r *mockRouter) Ports() []uint16 {
	r.Lock()
	p := r.ports
	r.Unlock()
	return p
}

func (r *mockRouter) Serve(_ context.Context) error {
	r.didStart = true
	return nil
}

func (r *mockRouter) ServeApp(conn net.Conn, port uint16, appConf *app.Config) error {
	r.Lock()
	if r.ports == nil {
		r.ports = []uint16{}
	}

	r.ports = append(r.ports, port)
	r.Unlock()

	if r.errChan == nil {
		r.Lock()
		r.errChan = make(chan error)
		r.Unlock()
	}

	return <-r.errChan
}

func (r *mockRouter) Close() error {
	r.didClose = true
	r.Lock()
	if r.errChan != nil {
		close(r.errChan)
	}
	r.Unlock()
	return nil
}

func (r *mockRouter) IsSetupTransport(tr *transport.ManagedTransport) bool {
	return false
}<|MERGE_RESOLUTION|>--- conflicted
+++ resolved
@@ -11,11 +11,8 @@
 	"testing"
 	"time"
 
-<<<<<<< HEAD
 	"github.com/skycoin/skywire/pkg/dmsg"
-=======
 	"github.com/skycoin/skywire/pkg/util/pathutil"
->>>>>>> 46f50953
 
 	"net/http"
 	"net/http/httptest"
