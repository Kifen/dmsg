--- conflicted
+++ resolved
@@ -31,11 +31,8 @@
 	Logger *logging.Logger
 
 	tm        *transport.Manager
-<<<<<<< HEAD
 	messenger *dms.Client
-=======
-	messenger *messaging.MsgFactory
->>>>>>> 0b6ebd55
+
 	srvCount  int
 	metrics   metrics.Recorder
 }
@@ -49,19 +46,9 @@
 	if lvl, err := logging.LevelFromString(conf.LogLevel); err == nil {
 		logger.SetLevel(lvl)
 	}
-<<<<<<< HEAD
 	messenger := dms.NewClient(pk, sk, mClient.NewHTTP(conf.Messaging.Discovery))
-	messenger.SetLogger(logger.PackageLogger("messenger"))
-=======
-	messenger := messaging.NewMsgFactory(&messaging.Config{
-		PubKey:     pk,
-		SecKey:     sk,
-		Discovery:  mClient.NewHTTP(conf.Messaging.Discovery),
-		Retries:    10,
-		RetryDelay: time.Second,
-	})
-	messenger.Logger = logger.PackageLogger("messenger")
->>>>>>> 0b6ebd55
+	messenger.SetLogger(logger.PackageLogger("dms"))
+
 
 	trDiscovery, err := trClient.NewHTTP(conf.TransportDiscovery, pk, sk)
 	if err != nil {
