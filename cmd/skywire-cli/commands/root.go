package commands

import (
	"fmt"
	"log"
	"net/rpc"
	"strconv"

	"github.com/google/uuid"
	"github.com/spf13/cobra"

	"github.com/skycoin/skywire/pkg/cipher"
	"github.com/skycoin/skywire/pkg/manager"
	"github.com/skycoin/skywire/pkg/node"
)

var rpcAddr string

var rootCmd = &cobra.Command{
	Use:   "skywire-cli",
	Short: "Command Line Interface for skywire",
}

// Execute executes root CLI command.
func Execute() {
	rootCmd.PersistentFlags().StringVarP(&rpcAddr, "rpc", "", "localhost:3435", "RPC server address")
	rootCmd.Execute() //nolint:errcheck
}

func rpcClient() node.RPCClient {
	client, err := rpc.Dial("tcp", rpcAddr)
	if err != nil {
		log.Fatal("RPC connection failed:", err)
	}
	return manager.NewRPCClient(client, node.RPCPrefix)
}

func catch(err error, msgs ...string) {
	if err != nil {
		if len(msgs) > 0 {
			log.Fatalln(append(msgs, err.Error()))
		} else {
			log.Fatalln(err)
		}
	}
}

type transportID uuid.UUID

<<<<<<< HEAD
// Execute executes root CLI command.
func Execute() {
	rootCmd.PersistentFlags().StringVarP(&rpcAddr, "rpc", "", "localhost:3435", "RPC server address")
=======
// String implements pflag.Value
func (t transportID) String() string { return uuid.UUID(t).String() }

// Type implements pflag.Value
func (transportID) Type() string { return "transportID" }
>>>>>>> 16b1ef57

// Set implements pflag.Value
func (t *transportID) Set(s string) error {
	tID, err := uuid.Parse(s)
	if err != nil {
		return err
	}
	*t = transportID(tID)
	return nil
}

func parsePK(name, v string) cipher.PubKey {
	var pk cipher.PubKey
	catch(pk.Set(v), fmt.Sprintf("failed to parse <%s>:", name))
	return pk
}

func parseUUID(name, v string) uuid.UUID {
	id, err := uuid.Parse(v)
	catch(err, fmt.Sprintf("failed to parse <%s>:", name))
	return id
}

func parseUint(name, v string, bitSize int) uint64 {
	i, err := strconv.ParseUint(v, 10, bitSize)
	catch(err, fmt.Sprintf("failed to parse <%s>:", name))
	return i
}<|MERGE_RESOLUTION|>--- conflicted
+++ resolved
@@ -47,17 +47,11 @@
 
 type transportID uuid.UUID
 
-<<<<<<< HEAD
-// Execute executes root CLI command.
-func Execute() {
-	rootCmd.PersistentFlags().StringVarP(&rpcAddr, "rpc", "", "localhost:3435", "RPC server address")
-=======
 // String implements pflag.Value
 func (t transportID) String() string { return uuid.UUID(t).String() }
 
 // Type implements pflag.Value
 func (transportID) Type() string { return "transportID" }
->>>>>>> 16b1ef57
 
 // Set implements pflag.Value
 func (t *transportID) Set(s string) error {
