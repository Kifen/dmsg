package commands

import (
	"encoding/json"
	"log"
	"os"
	"os/signal"
	"strings"
	"syscall"
	"time"

	"github.com/skycoin/skywire/internal/pathutil"

	"github.com/spf13/cobra"

	"github.com/skycoin/skywire/internal/pathutil"
	"github.com/skycoin/skywire/pkg/node"
)

const configEnv = "SW_CONFIG"

var rootCmd = &cobra.Command{
	Use:   "skywire-node [skywire.json]",
	Short: "App Node for skywire",
	Run: func(_ *cobra.Command, args []string) {
		var configFile string
		if len(args) > 0 {
			configFile = args[0]
<<<<<<< HEAD
		} else if conf, ok := os.LookupEnv("SKYWIRE_CONFIG"); ok {
=======
		} else if conf, ok := os.LookupEnv(configEnv); ok {
>>>>>>> 3237345a
			configFile = conf
		} else {
			conf, err := pathutil.Find("skywire.json")
			if err != nil {
				log.Fatalln(err)
			}
			configFile = conf
		}

<<<<<<< HEAD
		log.Println("using conf file at: ", configFile)
=======
		log.Println("using conf file at:", configFile)
>>>>>>> 3237345a

		file, err := os.Open(configFile)
		if err != nil {
			log.Fatalf("Failed to open config: %s", err)
		}

		conf := &node.Config{}
		if err := json.NewDecoder(file).Decode(&conf); err != nil {
			log.Fatalf("Failed to decode %s: %s", configFile, err)
		}

		node, err := node.NewNode(conf)
		if err != nil {
			log.Fatal("Failed to initialise node: ", err)
		}

		go func() {
			if err := node.Start(); err != nil {
				log.Fatal("Failed to start node: ", err)
			}
		}()

		ch := make(chan os.Signal, 2)
		signal.Notify(ch, []os.Signal{syscall.SIGINT, syscall.SIGTERM, syscall.SIGQUIT}...)
		<-ch
		go func() {
			select {
			case <-time.After(10 * time.Second):
				log.Fatal("Timeout reached: terminating")
			case s := <-ch:
				log.Fatalf("Received signal %s: terminating", s)
			}
		}()

		if err := node.Close(); err != nil {
			if !strings.Contains(err.Error(), "closed") {
				log.Fatal("Failed to close node: ", err)
			}
		}
	},
}

// Execute executes root CLI command.
func Execute() {
	if err := rootCmd.Execute(); err != nil {
		log.Fatal(err)
	}
}<|MERGE_RESOLUTION|>--- conflicted
+++ resolved
@@ -8,8 +8,6 @@
 	"strings"
 	"syscall"
 	"time"
-
-	"github.com/skycoin/skywire/internal/pathutil"
 
 	"github.com/spf13/cobra"
 
@@ -26,11 +24,7 @@
 		var configFile string
 		if len(args) > 0 {
 			configFile = args[0]
-<<<<<<< HEAD
-		} else if conf, ok := os.LookupEnv("SKYWIRE_CONFIG"); ok {
-=======
 		} else if conf, ok := os.LookupEnv(configEnv); ok {
->>>>>>> 3237345a
 			configFile = conf
 		} else {
 			conf, err := pathutil.Find("skywire.json")
@@ -40,11 +34,7 @@
 			configFile = conf
 		}
 
-<<<<<<< HEAD
-		log.Println("using conf file at: ", configFile)
-=======
 		log.Println("using conf file at:", configFile)
->>>>>>> 3237345a
 
 		file, err := os.Open(configFile)
 		if err != nil {
